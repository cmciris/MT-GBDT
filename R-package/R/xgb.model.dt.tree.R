#' Convert tree model dump to data.table
#' 
#' Read a tree model text dump and return a data.table.
#' 
#' @importFrom data.table data.table
#' @importFrom data.table set
#' @importFrom data.table rbindlist
#' @importFrom data.table copy
#' @importFrom data.table :=
#' @importFrom magrittr %>%
#' @importFrom magrittr not
#' @importFrom magrittr add
#' @importFrom stringr str_extract
#' @importFrom stringr str_split
#' @importFrom stringr str_extract
#' @importFrom stringr str_trim
#' @param feature_names names of each feature as a character vector. Can be extracted from a sparse matrix (see example). If model dump already contains feature names, this argument should be \code{NULL}.
#' @param filename_dump the path to the text file storing the model. Model dump must include the gain per feature and per tree (parameter \code{with.stats = T} in function \code{xgb.dump}).
#' @param model dump generated by the \code{xgb.train} function. Avoid the creation of a dump file.
#' @param text dump generated by the \code{xgb.dump} function. Avoid the creation of a dump file. Model dump must include the gain per feature and per tree (parameter \code{with.stats = T} in function \code{xgb.dump}).
#' @param n_first_tree limit the plot to the n first trees. If \code{NULL}, all trees of the model are plotted. Performance can be low for huge models.
#'
#' @return A \code{data.table} of the features used in the model with their gain, cover and few other thing.
#'
#' @details 
#' General function to convert a text dump of tree model to a Matrix. The purpose is to help user to explore the model and get a better understanding of it.
#' 
#' The content of the \code{data.table} is organised that way:
#' 
#' \itemize{
#' \item \code{ID}: unique identifier of a node ;
#'  \item \code{Feature}: feature used in the tree to operate a split. When Leaf is indicated, it is the end of a branch ;
#'  \item \code{Split}: value of the chosen feature where is operated the split ;
#'  \item \code{Yes}: ID of the feature for the next node in the branch when the split condition is met ;
#'  \item \code{No}: ID of the feature for the next node in the branch when the split condition is not met ;
#'  \item \code{Missing}: ID of the feature for the next node in the branch for observation where the feature used for the split are not provided ;
#'  \item \code{Quality}: it's the gain related to the split in this specific node ;
#'  \item \code{Cover}: metric to measure the number of observation affected by the split ;
#'  \item \code{Tree}: ID of the tree. It is included in the main ID ;
#'  \item \code{Yes.X} or \code{No.X}: data related to the pointer in \code{Yes} or \code{No} column ;
#' } 
#'   
#' @examples
#' data(agaricus.train, package='xgboost')
#' 
#' #Both dataset are list with two items, a sparse matrix and labels 
#' #(labels = outcome column which will be learned). 
#' #Each column of the sparse Matrix is a feature in one hot encoding format.
#' train <- agaricus.train
#' 
#' bst <- xgboost(data = train$data, label = train$label, max.depth = 2, 
#'                eta = 1, nthread = 2, nround = 2,objective = "binary:logistic")
#' 
#' #agaricus.test$data@@Dimnames[[2]] represents the column names of the sparse matrix.
#' xgb.model.dt.tree(agaricus.train$data@@Dimnames[[2]], model = bst)
#' 
#' @export
xgb.model.dt.tree <- function(feature_names = NULL, filename_dump = NULL, model = NULL, text = NULL, n_first_tree = NULL){

  if (!class(feature_names) %in% c("character", "NULL")) {
    stop("feature_names: Has to be a vector of character or NULL if the model dump already contains feature name. Look at this function documentation to see where to get feature names.")
  }
  if (!(class(filename_dump) %in% c("character", "NULL") && length(filename_dump) <= 1)) {
    stop("filename_dump: Has to be a character vector of size 1 representing the path to the model dump file.")
  } else if (!is.null(filename_dump) && !file.exists(filename_dump)) {
    stop("filename_dump: path to the model doesn't exist.")
  } else if(is.null(filename_dump) && is.null(model) && is.null(text)){
    stop("filename_dump & model & text: no path to dump model, no model, no text dump, have been provided.")
  }

  if (!class(model) %in% c("xgb.Booster", "NULL")) {
    stop("model: Has to be an object of class xgb.Booster model generaged by the xgb.train function.")
  }

  if (!class(text) %in% c("character", "NULL")) {
    stop("text: Has to be a vector of character or NULL if a path to the model dump has already been provided.")
  }

  if (!class(n_first_tree) %in% c("numeric", "NULL") | length(n_first_tree) > 1) {
    stop("n_first_tree: Has to be a numeric vector of size 1.")
  }

  if(!is.null(model)){
    text <- xgb.dump(model = model, with.stats = T)
  } else if(!is.null(filename_dump)){
    text <- readLines(filename_dump) %>% str_trim(side = "both")
  }

  position <- str_match(text, "booster") %>% is.na %>% not %>% which %>% c(length(text) + 1)

  extract <- function(x, pattern)  str_extract(x, pattern) %>% str_split("=") %>% lapply(function(x) x[2] %>% as.numeric) %>% unlist

  n_round <- min(length(position) - 1, n_first_tree)

  addTreeId <- function(x, i) paste(i,x,sep = "-")

  allTrees <- data.table()
<<<<<<< HEAD

  anynumber_regex <- "[-+]?[0-9]*\\.?[0-9]+([eE][-+]?[0-9]+)?"
  for (i in 1:n_round){

    tree <- text[(position[i] + 1):(position[i + 1] - 1)]

    # avoid tree made of a leaf only (no split)
    if(length(tree) < 2) next

    treeID <- i - 1

=======
 
  anynumber_regex <- "[-+]?[0-9]*\\.?[0-9]+([eE][-+]?[0-9]+)?" 
  
  for(i in 1:n_round){
    
    tree <- text[(position[i]+1):(position[i+1]-1)]
    
    # avoid tree made of a leaf only (no split)
    if(length(tree) < 2) next
    
    treeID <- i-1
    
>>>>>>> 740db8ff
    notLeaf <- str_match(tree, "leaf") %>% is.na
    leaf <- notLeaf %>% not %>% tree[.]
    branch <- notLeaf %>% tree[.]
    idBranch <- str_extract(branch, "\\d*:") %>% str_replace(":", "") %>% addTreeId(treeID)
    idLeaf <- str_extract(leaf, "\\d*:") %>% str_replace(":", "") %>% addTreeId(treeID)
    featureBranch <- str_extract(branch, "f\\d*<") %>% str_replace("<", "") %>% str_replace("f", "") %>% as.numeric
    if(!is.null(feature_names)){
      featureBranch <- feature_names[featureBranch + 1]
    }
    featureLeaf <- rep("Leaf", length(leaf))
    splitBranch <- str_extract(branch, paste0("<",anynumber_regex,"\\]")) %>% str_replace("<", "") %>% str_replace("\\]", "")
    splitLeaf <- rep(NA, length(leaf))
    yesBranch <- extract(branch, "yes=\\d*") %>% addTreeId(treeID)
    yesLeaf <- rep(NA, length(leaf))
    noBranch <- extract(branch, "no=\\d*") %>% addTreeId(treeID)
    noLeaf <- rep(NA, length(leaf))
    missingBranch <- extract(branch, "missing=\\d+") %>% addTreeId(treeID)
    missingLeaf <- rep(NA, length(leaf))
    qualityBranch <- extract(branch, paste0("gain=",anynumber_regex))
    qualityLeaf <- extract(leaf, paste0("leaf=",anynumber_regex))
    coverBranch <- extract(branch, "cover=\\d*\\.*\\d*")
    coverLeaf <- extract(leaf, "cover=\\d*\\.*\\d*")
    dt <- data.table(ID = c(idBranch, idLeaf), Feature = c(featureBranch, featureLeaf), Split = c(splitBranch, splitLeaf), Yes = c(yesBranch, yesLeaf), No = c(noBranch, noLeaf), Missing = c(missingBranch, missingLeaf), Quality = c(qualityBranch, qualityLeaf), Cover = c(coverBranch, coverLeaf))[order(ID)][,Tree := treeID]

    allTrees <- rbindlist(list(allTrees, dt), use.names = T, fill = F)
  }

  yes <- allTrees[!is.na(Yes), Yes]

  set(allTrees, i = which(allTrees[, Feature] != "Leaf"),
      j = "Yes.Feature",
      value = allTrees[ID %in% yes, Feature])

  set(allTrees, i = which(allTrees[, Feature] != "Leaf"),
      j = "Yes.Cover",
      value = allTrees[ID %in% yes, Cover])

  set(allTrees, i = which(allTrees[, Feature] != "Leaf"),
      j = "Yes.Quality",
      value = allTrees[ID %in% yes, Quality])
  no <- allTrees[!is.na(No), No]

  set(allTrees, i = which(allTrees[, Feature] != "Leaf"),
      j = "No.Feature",
      value = allTrees[ID %in% no, Feature])

  set(allTrees, i = which(allTrees[, Feature] != "Leaf"),
      j = "No.Cover",
      value = allTrees[ID %in% no, Cover])

  set(allTrees, i = which(allTrees[, Feature] != "Leaf"),
      j = "No.Quality",
      value = allTrees[ID %in% no, Quality])

  allTrees
}

# Avoid error messages during CRAN check.
# The reason is that these variables are never declared
# They are mainly column names inferred by Data.table...
globalVariables(c("ID", "Tree", "Yes", ".", ".N", "Feature", "Cover", "Quality", "No", "Gain", "Frequence"))<|MERGE_RESOLUTION|>--- conflicted
+++ resolved
@@ -95,7 +95,6 @@
   addTreeId <- function(x, i) paste(i,x,sep = "-")
 
   allTrees <- data.table()
-<<<<<<< HEAD
 
   anynumber_regex <- "[-+]?[0-9]*\\.?[0-9]+([eE][-+]?[0-9]+)?"
   for (i in 1:n_round){
@@ -107,20 +106,6 @@
 
     treeID <- i - 1
 
-=======
- 
-  anynumber_regex <- "[-+]?[0-9]*\\.?[0-9]+([eE][-+]?[0-9]+)?" 
-  
-  for(i in 1:n_round){
-    
-    tree <- text[(position[i]+1):(position[i+1]-1)]
-    
-    # avoid tree made of a leaf only (no split)
-    if(length(tree) < 2) next
-    
-    treeID <- i-1
-    
->>>>>>> 740db8ff
     notLeaf <- str_match(tree, "leaf") %>% is.na
     leaf <- notLeaf %>% not %>% tree[.]
     branch <- notLeaf %>% tree[.]
